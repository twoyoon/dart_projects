--- conflicted
+++ resolved
@@ -4,12 +4,6 @@
 S
 ok this is
 where 
-<<<<<<< HEAD
-master edit here
 is
-=======
-This the conflict branch
-This the conflict branch
->>>>>>> 21639487
 ha
 ha