--- conflicted
+++ resolved
@@ -1,8 +1,5 @@
 H3LLO THERE
-<<<<<<< HEAD
 //todo here
 hmm
 S
-=======
-conflict
->>>>>>> 9ccc9635
+conflict